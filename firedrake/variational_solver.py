--- conflicted
+++ resolved
@@ -159,18 +159,9 @@
     def solve(self, bounds=None):
         """Solve the variational problem.
 
-<<<<<<< HEAD
-    @property
-    def parameters(self):
-        try:
-            return self._parameters
-        except AttributeError:
-            return {}
-=======
         :arg bounds: Optional bounds on the solution (lower, upper).
             ``lower`` and ``upper`` must both be
             :class:`~.Function`\s. or :class:`~.Vector`\s.
->>>>>>> e4147145
 
         .. note::
 
